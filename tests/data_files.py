"""Module for managing testing data files.

TODO: There's a lot of nasty hard-coding in here (copy + paste type
    stuff) that could be cleaned up.
"""
# Standard library.
import os
import pickle
from uuid import UUID
from datetime import datetime
import time
from unittest.mock import patch

# PyVVO.
from pyvvo import sparql, gridappsd_platform, timeseries, load_model

# Third-party.
import numpy as np
import pandas as pd
import simplejson as json
from gridappsd import topics

# Hard-code 8500 node feeder MRID.
FEEDER_MRID_8500 = '_4F76A5F9-271D-9EB8-5E31-AA362D86F2C3'

# 13 node:
FEEDER_MRID_13 = '_49AD8E07-3BF9-A4E2-CB8F-C3722F837B62'

# 123 node:
FEEDER_MRID_123 = '_C1C3E687-6FFD-C753-582B-632A27E28507'

# Modified 8500 node.
FEEDER_MRID_9500 = '_AAE94E4A-2465-6F5E-37B1-3E72183A4E44'

# We'll be mocking some query returns.
MOCK_RETURN = pd.DataFrame({'name': ['thing1', 'thing2'],
                            'prop': ['prop1', 'prop2']})

# Handle pathing.
THIS_DIR = os.path.dirname(os.path.abspath(__file__))
DATA_DIR = os.path.join(THIS_DIR, 'data')
CAPACITORS_8500 = os.path.join(DATA_DIR, 'query_capacitors_8500.csv')
REGULATORS_8500 = os.path.join(DATA_DIR, 'query_regulators_8500.csv')
REG_MEAS_8500 = os.path.join(DATA_DIR, 'query_reg_meas_8500.csv')
CAP_MEAS_8500 = os.path.join(DATA_DIR, 'query_cap_meas_8500.csv')
LOAD_NOM_V_8500 = os.path.join(DATA_DIR,
                               'query_load_nominal_voltage_8500.csv')
LOAD_MEAS_8500 = os.path.join(DATA_DIR, 'query_load_measurements_8500.csv')
SUBSTATION_8500 = os.path.join(DATA_DIR, 'query_substation_source_8500.csv')
SWITCHES_8500 = os.path.join(DATA_DIR, 'query_switches_8500.csv')
SWITCH_MEAS_8500 = os.path.join(DATA_DIR, 'query_switch_meas_8500.csv')

# 13 bus outputs for smaller/quicker/more manual tests.
CAPACITORS_13 = os.path.join(DATA_DIR, 'query_capacitors_13.csv')
REGULATORS_13 = os.path.join(DATA_DIR, 'query_regulators_13.csv')
REG_MEAS_13 = os.path.join(DATA_DIR, 'query_reg_meas_13.csv')
CAP_MEAS_13 = os.path.join(DATA_DIR, 'query_cap_meas_13.csv')
LOAD_NOM_V_13 = os.path.join(DATA_DIR, 'query_load_nominal_voltage_13.csv')
LOAD_MEAS_13 = os.path.join(DATA_DIR, 'query_load_measurements_13.csv')
SUBSTATION_13 = os.path.join(DATA_DIR, 'query_substation_source_13.csv')
SWITCHES_13 = os.path.join(DATA_DIR, 'query_switches_13.csv')
SWITCH_MEAS_13 = os.path.join(DATA_DIR, 'query_switch_meas_13.csv')

# 123 bus for "medium" tests
CAPACITORS_123 = os.path.join(DATA_DIR, 'query_capacitors_123.csv')
REGULATORS_123 = os.path.join(DATA_DIR, 'query_regulators_123.csv')
REG_MEAS_123 = os.path.join(DATA_DIR, 'query_reg_meas_123.csv')
CAP_MEAS_123 = os.path.join(DATA_DIR, 'query_cap_meas_123.csv')
LOAD_NOM_V_123 = os.path.join(DATA_DIR, 'query_load_nominal_voltage_123.csv')
LOAD_MEAS_123 = os.path.join(DATA_DIR, 'query_load_measurements_123.csv')
SUBSTATION_123 = os.path.join(DATA_DIR, 'query_substation_source_123.csv')
SWITCHES_123 = os.path.join(DATA_DIR, 'query_switches_123.csv')
SWITCH_MEAS_123 = os.path.join(DATA_DIR, 'query_switch_meas_123.csv')

# New model.
CAPACITORS_9500 = os.path.join(DATA_DIR, 'query_capacitors_9500.csv')
REGULATORS_9500 = os.path.join(DATA_DIR, 'query_regulators_9500.csv')
REG_MEAS_9500 = os.path.join(DATA_DIR, 'query_reg_meas_9500.csv')
CAP_MEAS_9500 = os.path.join(DATA_DIR, 'query_cap_meas_9500.csv')
LOAD_NOM_V_9500 = os.path.join(DATA_DIR,
                               'query_load_nominal_voltage_9500.csv')
LOAD_MEAS_9500 = os.path.join(DATA_DIR, 'query_load_measurements_9500.csv')
SUBSTATION_9500 = os.path.join(DATA_DIR, 'query_substation_source_9500.csv')
SWITCHES_9500 = os.path.join(DATA_DIR, 'query_switches_9500.csv')
SWITCH_MEAS_9500 = os.path.join(DATA_DIR, 'query_switch_meas_9500.csv')
INVERTERS_9500 = os.path.join(DATA_DIR, 'query_inverters_9500.csv')
INVERTER_MEAS_9500 = os.path.join(DATA_DIR,
                                  'query_inverter_measurements_9500.csv')

# Misc json files.
REG_MEAS_MSG_9500 = os.path.join(DATA_DIR, 'reg_meas_message_9500.json')
CAP_MEAS_MSG_9500 = os.path.join(DATA_DIR, 'cap_meas_message_9500.json')
SWITCH_MEAS_MSG_9500 = os.path.join(DATA_DIR, 'switch_meas_message_9500.json')

MEASUREMENTS_13 = os.path.join(DATA_DIR, 'simulation_measurements_13.json')
HEADER_13 = os.path.join(DATA_DIR, 'simulation_measurements_header_13.json')

MODEL_INFO = os.path.join(DATA_DIR, 'query_model_info.json')

E_CONS_MEAS_9500 =\
    os.path.join(DATA_DIR, 'energy_consumer_measurements_9500.json')
ALL_MEAS_13 = os.path.join(DATA_DIR, 'all_measurements_13.json')

SENSOR_MEASUREMENT_TIME_START = datetime(2013, 1, 14, 0, 0)
SENSOR_MEASUREMENT_TIME_END = datetime(2013, 1, 14, 0, 5)

SENSOR_MEASUREMENT_BASE = 'sensor_measurements_9500'
SENSOR_MEAS_9500_0 = \
    os.path.join(DATA_DIR, SENSOR_MEASUREMENT_BASE + '_0.json')
SENSOR_MEAS_9500_1 = \
    os.path.join(DATA_DIR, SENSOR_MEASUREMENT_BASE + '_1.json')
SENSOR_MEAS_9500_2 = \
    os.path.join(DATA_DIR, SENSOR_MEASUREMENT_BASE + '_2.json')
SENSOR_MEAS_9500_3 = \
    os.path.join(DATA_DIR, SENSOR_MEASUREMENT_BASE + '_3.json')
SENSOR_MEAS_LIST = [SENSOR_MEAS_9500_0, SENSOR_MEAS_9500_1, SENSOR_MEAS_9500_2,
                    SENSOR_MEAS_9500_3]

PARSED_SENSOR_BASE = 'parsed_sensor_measurements_9500'
PARSED_SENSOR_9500_0 = \
    os.path.join(DATA_DIR, PARSED_SENSOR_BASE + '_0.csv')
PARSED_SENSOR_9500_1 = \
    os.path.join(DATA_DIR, PARSED_SENSOR_BASE + '_1.csv')
PARSED_SENSOR_9500_2 = \
    os.path.join(DATA_DIR, PARSED_SENSOR_BASE + '_2.csv')
PARSED_SENSOR_9500_3 = \
    os.path.join(DATA_DIR, PARSED_SENSOR_BASE + '_3.csv')
PARSED_SENSOR_LIST = [PARSED_SENSOR_9500_0, PARSED_SENSOR_9500_1,
                      PARSED_SENSOR_9500_2, PARSED_SENSOR_9500_3]

PARSED_SENSOR_VPQ = os.path.join(DATA_DIR, 'parsed_sensor_vpq_9500.csv')

WEATHER_FOR_SENSOR_DATA_9500_JSON = \
    os.path.join(DATA_DIR, 'weather_for_sensors_data_9500.json')
WEATHER_FOR_SENSOR_DATA_9500 = \
    os.path.join(DATA_DIR, 'weather_for_sensors_data_9500.csv')

# The two-week weather is parsed and re-sampled into 15 minute
# intervals.
WEATHER_TWO_WEEK = os.path.join(DATA_DIR, 'weather_two_week.csv')
WEATHER_TWO_WEEK_START = datetime(2013, 7, 14, 0, 0)
WEATHER_TWO_WEEK_END = datetime(2013, 7, 28, 0, 0)

# Simple, single entry weather file.
WEATHER_SIMPLE_JSON = os.path.join(DATA_DIR, 'weather_simple.json')
WEATHER_SIMPLE_START = datetime(2013, 1, 1, 6)
WEATHER_SIMPLE_END = WEATHER_SIMPLE_START


def read_pickle(csv_file):
    """Helper to read a pickle file corresponding to a csv file."""
    with open(csv_file.replace('.csv', '.pickle'), 'rb') as f:
        p = pickle.load(f)

    return p


def to_file(df, csv_file, index=False):
    """Helper to write a DataFrame both to csv and pickle."""
    df.to_csv(csv_file, index=index)
    with open(csv_file.replace('.csv', '.pickle'), 'wb') as f:
        pickle.dump(df, f)


# noinspection DuplicatedCode
def gen_expected_sparql_results():
    """Helper to generate expected results. Uncomment in the "main"
    section. This function is a bit gross and not particularly
    maintainable, it'll do.
    """
    s1 = sparql.SPARQLManager(feeder_mrid=FEEDER_MRID_8500)

    # Create list of lists to run everything. The third tuple element
    # is used to truncate DataFrames (no reason to save 4000 entries
    # to file for testing)
    a1 = [
        (s1.query_capacitors, CAPACITORS_8500),
        (s1.query_regulators, REGULATORS_8500),
        (s1.query_load_nominal_voltage, LOAD_NOM_V_8500),
        (s1.query_rtc_measurements, REG_MEAS_8500),
        (s1.query_capacitor_measurements, CAP_MEAS_8500),
        (s1.query_load_measurements, LOAD_MEAS_8500),
        (s1.query_substation_source, SUBSTATION_8500),
        (s1.query_switches, SWITCHES_8500),
        (s1.query_switch_measurements, SWITCH_MEAS_8500)
    ]

    s2 = sparql.SPARQLManager(feeder_mrid=FEEDER_MRID_13)
    a2 = [
        (s2.query_capacitors, CAPACITORS_13),
        (s2.query_regulators, REGULATORS_13),
        (s2.query_rtc_measurements, REG_MEAS_13),
        (s2.query_capacitor_measurements, CAP_MEAS_13),
        (s2.query_load_nominal_voltage, LOAD_NOM_V_13),
        (s2.query_load_measurements, LOAD_MEAS_13),
        (s2.query_substation_source, SUBSTATION_13),
        (s2.query_switches, SWITCHES_13),
        (s2.query_switch_measurements, SWITCH_MEAS_13)
    ]

    s3 = sparql.SPARQLManager(feeder_mrid=FEEDER_MRID_123)
    a3 = [
        (s3.query_capacitors, CAPACITORS_123),
        (s3.query_regulators, REGULATORS_123),
        (s3.query_rtc_measurements, REG_MEAS_123),
        (s3.query_capacitor_measurements, CAP_MEAS_123),
        (s3.query_load_nominal_voltage, LOAD_NOM_V_123),
        (s3.query_load_measurements, LOAD_MEAS_123),
        (s3.query_substation_source, SUBSTATION_123),
        (s3.query_switches, SWITCHES_123),
        (s3.query_switch_measurements, SWITCH_MEAS_123)
    ]

    s4 = sparql.SPARQLManager(feeder_mrid=FEEDER_MRID_9500)
    a4 = [
        (s4.query_capacitors, CAPACITORS_9500),
        (s4.query_regulators, REGULATORS_9500),
        (s4.query_rtc_measurements, REG_MEAS_9500),
        (s4.query_capacitor_measurements, CAP_MEAS_9500),
        (s4.query_load_nominal_voltage, LOAD_NOM_V_9500),
        (s4.query_load_measurements, LOAD_MEAS_9500),
        (s4.query_substation_source, SUBSTATION_9500),
        (s4.query_switches, SWITCHES_9500),
        (s4.query_switch_measurements, SWITCH_MEAS_9500),
        (s4.query_inverters, INVERTERS_9500),
        (s4.query_inverter_measurements, INVERTER_MEAS_9500)
    ]

    for a in [a1, a2, a3, a4]:
        for b in a:
            # Run function.
            actual_full = b[0]()

            # Truncate if necessary.
            try:
                actual = actual_full.iloc[0:b[2]]
            except IndexError:
                actual = actual_full

            # If changing column names, creating a new file, etc.,
            # you'll need to write to file here. Otherwise, to just
            # update MRIDs the file gets written at the end of the loop.
            # to_file(actual, b[1])

            # Read file.
            expected = read_pickle(b[1])

            # Ensure frames match except for MRIDs.
            ensure_frame_equal_except_mrid(actual, expected)

            # Write new file.
            to_file(actual, b[1])


def ensure_frame_equal_except_mrid(left, right):
    """Helper to ensure DataFrames are equal except for MRIDs.

    When the platform blazegraph docker container gets updated, the
    MRIDs of things can change.
    """
    # Filter columns.
    left_non_id_cols, left_id_cols = get_non_id_cols(left)
    right_non_id_cols, right_id_cols = get_non_id_cols(right)

    # Ensure all the "non id" columns match exactly.
    pd.testing.assert_frame_equal(left[left_non_id_cols],
                                  right[right_non_id_cols])

    # Ensure everything else is a properly formatted UUID (MRID in the
    # CIM).
    for df in [left[left_id_cols], right[right_id_cols]]:
        for c in list(df.columns):
            for v in df[c].values:
                # For the inverters query, there are optional "phase"
                # objects which will have a NaN MRID if the "phase"
                # object is not present. So, we'll simply continue here
                # if a NaN pops up.
                # Hopefully this doesn't bite me later...
                if not isinstance(v, str):
                    assert np.isnan(v)
                    continue

                # GridAPPS-D prefixes all of the UUIDs with an
                # underscore.
                assert v[0] == '_'
                UUID(v[1:])


def get_non_id_cols(df):
    """Assume all MRID related columns end with 'id.' This is a bit
    fragile.
    """
    non_id_cols = []
    id_cols = []
    for c in list(df.columns.values):
        if c.endswith('id'):
            id_cols.append(c)
        else:
            non_id_cols.append(c)

    return non_id_cols, id_cols


def generate_all_measurements_13():
    """Generate the files ALL_MEAS_13, MEASUREMENTS_13, and HEADER_13.
    Note that data for ALL_MEAS_13 comes from the time series database,
    while MEASUREMENTS_13 and HEADER_13 come straight from the platform.
    """
    # Define a helper for writing our measurements and headers to file.
    def meas_header_to_file(header, message):
        _dict_to_json(data=header, fname=HEADER_13)
        _dict_to_json(data=message, fname=MEASUREMENTS_13)

    # Get a platform manager, start the simulation.
    platform = gridappsd_platform.PlatformManager()
    starttime = datetime(2013, 1, 14, 0, 0)
    sim_id = platform.run_simulation(feeder_id=FEEDER_MRID_13,
                                     start_time=starttime,
                                     duration=20, realtime=False)

    # Subscribe to simulation output so we can write the header +
    # message to file. Note this is not particularly efficient as the
    # files will be overwritten a few times before the simulation ends.
    # Who cares? Not me :) Just gotta make rapid progress.
    platform.gad.subscribe(topic=topics.simulation_output_topic(sim_id),
                           callback=meas_header_to_file)

    # Wait for simulation completion.
    platform.wait_for_simulation()

    # Get the measurements.
    # noinspection PyProtectedMember
    data = platform._query_simulation_output(simulation_id=sim_id)

    # Write to file.
    _dict_to_json(fname=ALL_MEAS_13,
                  data=data)


def generate_energy_consumer_measurements_9500():
    """Generate energy_consumer_measurements_9500.json"""
    platform = gridappsd_platform.PlatformManager()
    starttime = datetime(2013, 1, 14, 0, 0)
    sim_id = platform.run_simulation(feeder_id=FEEDER_MRID_9500,
                                     start_time=starttime,
                                     duration=20, realtime=False)

    # Get load measurement data. Save time by reading the csv.
    load_meas = pd.read_csv(LOAD_MEAS_9500)
    # Extract the first entry.
    mrid = load_meas.iloc[0]['id']

    # Wait for simulation completion.
    platform.wait_for_simulation()

    # TODO: Remove this time.sleep when
    #  https://github.com/GRIDAPPSD/gridappsd-forum/issues/24#issue-487936782
    #  has been addressed.
    time.sleep(10)

    # Get the measurements.
    # noinspection PyProtectedMember
    data = platform._query_simulation_output(simulation_id=sim_id,
                                             measurement_mrid=mrid)

    # Write to file.
    _dict_to_json(fname=E_CONS_MEAS_9500,
                  data=data)


def _dict_to_json(data, fname, sim_dt=None):
    """Helper to dump a dictionary to file. the sim_dt argument is there
     because we use this function with the SimOutRouter.
     """
    with open(os.path.join(DATA_DIR, fname), 'w') as f:
        json.dump(data, f, indent=2)


def generate_cap_reg_switch_meas_message_9500():
    """Generate cap_meas_message_9500.json and reg_meas_message_9500.json
    """

    # Load up the capacitor data.
    caps = pd.read_csv(CAP_MEAS_9500)
    cap_mrids = caps['state_meas_mrid'].tolist()
    # Load up regulator data.
    regs = pd.read_csv(REG_MEAS_9500)
    reg_mrids = regs['pos_meas_mrid'].tolist()
    # Load up switch data.
    switches = pd.read_csv(SWITCH_MEAS_9500)
    switch_mrids = switches['state_meas_mrid'].tolist()

    # Initialize fn_mrid_list for a SimOutRouter.
    fn_mrid_list = [{'functions': _dict_to_json, 'mrids': cap_mrids,
                     'kwargs': {'fname': CAP_MEAS_MSG_9500}},
                    {'functions': _dict_to_json, 'mrids': reg_mrids,
                     'kwargs': {'fname': REG_MEAS_MSG_9500}},
                    {'functions': _dict_to_json, 'mrids': switch_mrids,
                     'kwargs': {'fname': SWITCH_MEAS_MSG_9500}}
                    ]

    platform = gridappsd_platform.PlatformManager()
    starttime = datetime(2013, 1, 14, 0, 0)
    sim_id = platform.run_simulation(feeder_id=FEEDER_MRID_9500,
                                     start_time=starttime,
                                     duration=5, realtime=False)

    # Create a SimOutRouter to save the measurements.
    # noinspection PyUnusedLocal
    router = gridappsd_platform.SimOutRouter(platform_manager=platform,
                                             sim_id=sim_id,
                                             fn_mrid_list=fn_mrid_list)

    # Wait for simulation completion.
    platform.wait_for_simulation()


def generate_model_info():
    """Generate 'query_model_info.json.
    """
    platform = gridappsd_platform.PlatformManager()

    info = platform.gad.query_model_info()

    _dict_to_json(data=info, fname=MODEL_INFO)


def _get_9500_meas_data_for_one_node():
    """Helper to get all the measurement MRIDs for a single node in the
    9500 node model.
    """
    # Get load measurement data. Save time by reading the csv.
    load_meas = pd.read_csv(LOAD_MEAS_9500)
    # Get all the measurements associated with a single node.
    node = load_meas.loc[0, 'node']
    node_mask = load_meas['node'] == node
    node_rows = load_meas[node_mask]
    assert node_rows.shape[0] == 4

    return node_rows


def generate_sensor_service_measurements_9500():
    """NOTE: THIS ONE WON'T JUST WORK OUT OF THE BOX, SINCE EXTENSIVE
    PLATFORM CONFIGURATION IS NECESSARY.

    To get it to work, you must ensure the sample application has the
    "gridappsd-sensor-simulator" listed in its "prereqs" field.

    This method is also going to produce different results depending
    on how the sensor service is configured.
    """
    time_diff = SENSOR_MEASUREMENT_TIME_END - SENSOR_MEASUREMENT_TIME_START

    meas_data = _get_9500_meas_data_for_one_node()

    # Create a configuration for running the sensor service so that
    # we track the MRIDs of the given measurements.
    sensor_config = {}

    for mrid in meas_data['id']:
        sensor_config[mrid] = {
            # Well, this isn't true for all the measurements, but oh
            # well. We care less about the values and more about
            # actually getting the values.
            'nominal-voltage': 120,
            'perunit-confidence-rate': 0.95,
            # TODO: Is this in seconds or time steps?
            'aggregation-interval': 30,
            # No drop out for now.
            'perunit-drop-rate': 0
        }

    full_config = [{'id': "gridappsd-sensor-simulator",
                    'user_options': {
                        "sensors-config": sensor_config,
                        "random-seed": 42,
                        "default-aggregation-interval": 30,
                        "passthrough-if-not-specified": False,
                        "default-perunit-confidence-rate": 0.95,
                        "default-perunit-drop-rate": 0
                    }}]

    platform = gridappsd_platform.PlatformManager()
    # TODO: Use houses when
    #   https://github.com/GRIDAPPSD/gridappsd-forum/issues/26#issue-487939149
    #   is resolved.
    sim_id = platform.run_simulation(feeder_id=FEEDER_MRID_9500,
                                     start_time=SENSOR_MEASUREMENT_TIME_START,
                                     duration=time_diff.seconds,
                                     realtime=False,
<<<<<<< HEAD
                                     applications=[{'name': 'pyvvo'}],
                                     random_zip=False, houses=False)
=======
                                     applications=[{'name': 'sample_app'}],
                                     random_zip=False, houses=False,
                                     services=full_config)
>>>>>>> 0de20ab6

    # Wait for simulation completion.
    platform.wait_for_simulation()

    # TODO: Remove this time.sleep when
    #  https://github.com/GRIDAPPSD/gridappsd-forum/issues/24#issue-487936782
    #  has been addressed.
    time.sleep(180)

    # Get output for all our MRIDs.
    for idx, meas_mrid in enumerate(meas_data['id'].values):
        # noinspection PyProtectedMember
        out = platform._query_simulation_output(
            simulation_id=sim_id, measurement_mrid=meas_mrid,
            query_measurement='gridappsd-sensor-simulator')

        # Save the output to file.
        _dict_to_json(data=out, fname=SENSOR_MEAS_LIST[idx])


def generate_parsed_sensor_service_measurements_9500():
    """Given the data generated by
    generate_sensor_service_measurements_9500, parse them and save the
    results.
    """
    for idx, file in enumerate(SENSOR_MEAS_LIST):
        with open(file, 'r') as f:
            data = json.load(f)

        parsed_data = timeseries.parse_timeseries(data)
        to_file(parsed_data, PARSED_SENSOR_LIST[idx])


def generate_vpq_for_parsed_sensor_service_measurements_9500():
    """Given the data generated by
    generate_parsed_sensor_service_measurements_9500, get and save a
    DataFrame with v, p, and q values.
    """
    # Read files.
    data = []
    for file in PARSED_SENSOR_LIST:
        data.append(read_pickle(file))

    # Load up related measurement data.
    meas_data = _get_9500_meas_data_for_one_node()
    meas_data.rename(columns={'id': 'meas_mrid', 'type': 'meas_type'},
                     inplace=True)

    # We need to do some patching to make this work without needing to
    # call the platform.
    s = 'pyvvo.gridappsd_platform.PlatformManager.get_simulation_output'
    with patch(s, side_effect=data):
        out = load_model.get_data_for_load(
            sim_id='1', meas_data=meas_data)

    to_file(out, PARSED_SENSOR_VPQ)


def generate_weather_for_sensor_data_9500():
    """Get weather data that lines up with the sensor data.
    """
    p = gridappsd_platform.PlatformManager()
    # Start with the json file.
    # noinspection PyProtectedMember
    j = p._query_weather(start_time=SENSOR_MEASUREMENT_TIME_START,
                         end_time=SENSOR_MEASUREMENT_TIME_END)
    _dict_to_json(j, WEATHER_FOR_SENSOR_DATA_9500_JSON)
    d = p.get_weather(start_time=SENSOR_MEASUREMENT_TIME_START,
                      end_time=SENSOR_MEASUREMENT_TIME_END)
    to_file(d, WEATHER_FOR_SENSOR_DATA_9500)


def generate_weather_two_week():
    """Generate two weeks worth of data in 15 minute intervals."""
    p = gridappsd_platform.PlatformManager()
    d = p.get_weather(start_time=WEATHER_TWO_WEEK_START,
                      end_time=WEATHER_TWO_WEEK_END)
    to_file(d.resample('15Min', closed='right', label='right').mean(),
            WEATHER_TWO_WEEK, index=True)


def generate_weather_simple():
    """Generate simple single-entry weather data."""
    p = gridappsd_platform.PlatformManager()
    # Start with the json file.
    # noinspection PyProtectedMember
    j = p._query_weather(start_time=WEATHER_SIMPLE_START,
                         end_time=WEATHER_SIMPLE_END)
    _dict_to_json(j, WEATHER_SIMPLE_JSON)


if __name__ == '__main__':
    # gen_expected_sparql_results()
    # generate_all_measurements_13()
    # generate_energy_consumer_measurements_9500()
    # generate_cap_reg_switch_meas_message_9500()
    # generate_model_info()
    # TODO: Run these after talking to Poorva.
    generate_sensor_service_measurements_9500()
    generate_parsed_sensor_service_measurements_9500()
    generate_vpq_for_parsed_sensor_service_measurements_9500()
    generate_weather_for_sensor_data_9500()
    # RUN TO HERE
    # generate_weather_two_week()
    # generate_weather_simple()

    print("All done. Don't forget to update file permissions:")
    print("chown -R thay838:thay838 ~/git/pyvvo")<|MERGE_RESOLUTION|>--- conflicted
+++ resolved
@@ -489,14 +489,9 @@
                                      start_time=SENSOR_MEASUREMENT_TIME_START,
                                      duration=time_diff.seconds,
                                      realtime=False,
-<<<<<<< HEAD
                                      applications=[{'name': 'pyvvo'}],
-                                     random_zip=False, houses=False)
-=======
-                                     applications=[{'name': 'sample_app'}],
                                      random_zip=False, houses=False,
                                      services=full_config)
->>>>>>> 0de20ab6
 
     # Wait for simulation completion.
     platform.wait_for_simulation()
